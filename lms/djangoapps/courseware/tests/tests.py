import logging
log = logging.getLogger("mitx." + __name__)

import json
import time

from urlparse import urlsplit, urlunsplit

from django.contrib.auth.models import User, Group
from django.test import TestCase
from django.test.client import RequestFactory
from django.conf import settings
from django.core.urlresolvers import reverse
from override_settings import override_settings

import xmodule.modulestore.django
from xmodule.modulestore.mongo import MongoModuleStore


# Need access to internal func to put users in the right group
from courseware import grades
from courseware.access import (has_access, _course_staff_group_name,
                               course_beta_test_group_name)
from courseware.models import StudentModuleCache

from student.models import Registration
from xmodule.error_module import ErrorDescriptor
from xmodule.modulestore.django import modulestore
from xmodule.modulestore import Location
from xmodule.modulestore.xml_importer import import_from_xml
from xmodule.modulestore.xml import XMLModuleStore
from xmodule.timeparse import stringify_time

def parse_json(response):
    """Parse response, which is assumed to be json"""
    return json.loads(response.content)


def user(email):
    '''look up a user by email'''
    return User.objects.get(email=email)


def registration(email):
    '''look up registration object by email'''
    return Registration.objects.get(user__email=email)

# A bit of a hack--want mongo modulestore for these tests, until
# jump_to works with the xmlmodulestore or we have an even better solution
# NOTE: this means this test requires mongo to be running.

def mongo_store_config(data_dir):
    return {
    'default': {
        'ENGINE': 'xmodule.modulestore.mongo.MongoModuleStore',
        'OPTIONS': {
            'default_class': 'xmodule.raw_module.RawDescriptor',
            'host': 'localhost',
            'db': 'test_xmodule',
            'collection': 'modulestore',
            'fs_root': data_dir,
            'render_template': 'mitxmako.shortcuts.render_to_string',
        }
    }
}

def xml_store_config(data_dir):
    return {
    'default': {
        'ENGINE': 'xmodule.modulestore.xml.XMLModuleStore',
        'OPTIONS': {
            'data_dir': data_dir,
            'default_class': 'xmodule.hidden_module.HiddenDescriptor',
        }
    }
}

TEST_DATA_DIR = settings.COMMON_TEST_DATA_ROOT
TEST_DATA_XML_MODULESTORE = xml_store_config(TEST_DATA_DIR)
TEST_DATA_MONGO_MODULESTORE = mongo_store_config(TEST_DATA_DIR)

class ActivateLoginTestCase(TestCase):
    '''Check that we can activate and log in'''

    def assertRedirectsNoFollow(self, response, expected_url):
        """
        http://devblog.point2.com/2010/04/23/djangos-assertredirects-little-gotcha/

        Don't check that the redirected-to page loads--there should be other tests for that.

        Some of the code taken from django.test.testcases.py
        """
        self.assertEqual(response.status_code, 302,
                         'Response status code was {0} instead of 302'.format(response.status_code))
        url = response['Location']

        e_scheme, e_netloc, e_path, e_query, e_fragment = urlsplit(
                                                              expected_url)
        if not (e_scheme or e_netloc):
            expected_url = urlunsplit(('http', 'testserver', e_path,
                e_query, e_fragment))

        self.assertEqual(url, expected_url, "Response redirected to '{0}', expected '{1}'".format(
            url, expected_url))

    def setUp(self):
        email = 'view@test.com'
        password = 'foo'
        self.create_account('viewtest', email, password)
        self.activate_user(email)
        self.login(email, password)

    # ============ User creation and login ==============

    def _login(self, email, pw):
        '''Login.  View should always return 200.  The success/fail is in the
        returned json'''
        resp = self.client.post(reverse('login'),
                                {'email': email, 'password': pw})
        self.assertEqual(resp.status_code, 200)
        return resp

    def login(self, email, pw):
        '''Login, check that it worked.'''
        resp = self._login(email, pw)
        data = parse_json(resp)
        self.assertTrue(data['success'])
        return resp

    def logout(self):
        '''Logout, check that it worked.'''
        resp = self.client.get(reverse('logout'), {})
        # should redirect
        self.assertEqual(resp.status_code, 302)
        return resp

    def _create_account(self, username, email, pw):
        '''Try to create an account.  No error checking'''
        resp = self.client.post('/create_account', {
            'username': username,
            'email': email,
            'password': pw,
            'name': 'Fred Weasley',
            'terms_of_service': 'true',
            'honor_code': 'true',
        })
        return resp

    def create_account(self, username, email, pw):
        '''Create the account and check that it worked'''
        resp = self._create_account(username, email, pw)
        self.assertEqual(resp.status_code, 200)
        data = parse_json(resp)
        self.assertEqual(data['success'], True)

        # Check both that the user is created, and inactive
        self.assertFalse(user(email).is_active)

        return resp

    def _activate_user(self, email):
        '''Look up the activation key for the user, then hit the activate view.
        No error checking'''
        activation_key = registration(email).activation_key

        # and now we try to activate
        resp = self.client.get(reverse('activate', kwargs={'key': activation_key}))
        return resp

    def activate_user(self, email):
        resp = self._activate_user(email)
        self.assertEqual(resp.status_code, 200)
        # Now make sure that the user is now actually activated
        self.assertTrue(user(email).is_active)

    def test_activate_login(self):
        '''The setup function does all the work'''
        pass

    def test_logout(self):
        '''Setup function does login'''
        self.logout()


class PageLoader(ActivateLoginTestCase):
    ''' Base class that adds a function to load all pages in a modulestore '''

    def _enroll(self, course):
        """Post to the enrollment view, and return the parsed json response"""
        resp = self.client.post('/change_enrollment', {
            'enrollment_action': 'enroll',
            'course_id': course.id,
            })
        return parse_json(resp)

    def try_enroll(self, course):
        """Try to enroll.  Return bool success instead of asserting it."""
        data = self._enroll(course)
        print 'Enrollment in {0} result: {1}'.format(course.location.url(), data)
        return data['success']

    def enroll(self, course):
        """Enroll the currently logged-in user, and check that it worked."""
        data = self._enroll(course)
        self.assertTrue(data['success'])

    def unenroll(self, course):
        """Unenroll the currently logged-in user, and check that it worked."""
        resp = self.client.post('/change_enrollment', {
            'enrollment_action': 'unenroll',
            'course_id': course.id,
            })
        data = parse_json(resp)
        self.assertTrue(data['success'])


    def check_for_get_code(self, code, url):
        """
        Check that we got the expected code when accessing url via GET.
        Returns the response.
        """
        resp = self.client.get(url)
        self.assertEqual(resp.status_code, code,
                         "got code {0} for url '{1}'. Expected code {2}"
                         .format(resp.status_code, url, code))
        return resp


    def check_for_post_code(self, code, url, data={}):
        """
        Check that we got the expected code when accessing url via POST.
        Returns the response.
        """
        resp = self.client.post(url, data)
        self.assertEqual(resp.status_code, code,
                         "got code {0} for url '{1}'. Expected code {2}"
                         .format(resp.status_code, url, code))
        return resp



    def check_pages_load(self, module_store):
        """Make all locations in course load"""


       # enroll in the course before trying to access pages
        courses = module_store.get_courses()
        self.assertEqual(len(courses), 1)
        course = courses[0]
        self.enroll(course)
        course_id = course.id

        n = 0
        num_bad = 0
        all_ok = True
<<<<<<< HEAD
        for descriptor in module_store.get_items(
                Location(None, None, None, None, None)):

            n += 1
            print "Checking ", descriptor.location.url()

            # We have ancillary course information now as modules and we can't simply use 'jump_to' to view them
            if descriptor.location.category == 'about':
                resp = self.client.get(reverse('about_course', kwargs={'course_id': course_id}))
                msg = str(resp.status_code)

                if resp.status_code != 200:
                    msg = "ERROR " + msg
                    all_ok = False
                    num_bad += 1
            elif descriptor.location.category == 'static_tab':
                resp = self.client.get(reverse('static_tab', kwargs={'course_id': course_id, 'tab_slug' : descriptor.location.name}))
                msg = str(resp.status_code)

                if resp.status_code != 200:
                    msg = "ERROR " + msg
                    all_ok = False
                    num_bad += 1    
            elif descriptor.location.category == 'course_info':
                resp = self.client.get(reverse('info', kwargs={'course_id': course_id}))
                msg = str(resp.status_code)

                if resp.status_code != 200:
                    msg = "ERROR " + msg
                    all_ok = False
                    num_bad += 1  
            elif descriptor.location.category == 'custom_tag_template':
                pass
            else:
                #print descriptor.__class__, descriptor.location
                resp = self.client.get(reverse('jump_to',
                                       kwargs={'course_id': course_id,
                                               'location': descriptor.location.url()}))
                msg = str(resp.status_code)

                if resp.status_code != 302:
                    msg = "ERROR " + msg
                    all_ok = False
                    num_bad += 1
=======
        for descriptor in module_store.modules[course_id].itervalues():
            n += 1
            print "Checking ", descriptor.location.url()
            #print descriptor.__class__, descriptor.location
            resp = self.client.get(reverse('jump_to',
                                   kwargs={'course_id': course_id,
                                           'location': descriptor.location.url()}), follow=True)
            # check status codes first
            msg = str(resp.status_code)
            if resp.status_code != 200:
                msg = "ERROR " + msg  + ": " + descriptor.location.url()
                all_ok = False
                num_bad += 1
            elif resp.redirect_chain[0][1] != 302:
                msg = "ERROR on redirect from " + descriptor.location.url()
                all_ok = False
                num_bad += 1

            # check content to make sure there were no rendering failures
            content = resp.content
            if content.find("this module is temporarily unavailable")>=0:
                msg = "ERROR unavailable module "
                all_ok = False
                num_bad += 1
            elif isinstance(descriptor, ErrorDescriptor):
                msg = "ERROR error descriptor loaded: "
                msg = msg + descriptor.definition['data']['error_msg']
                all_ok = False
                num_bad += 1
>>>>>>> fd20496a
            print msg
            self.assertTrue(all_ok)  # fail fast

        print "{0}/{1} good".format(n - num_bad, n)
        log.info( "{0}/{1} good".format(n - num_bad, n))
        self.assertTrue(all_ok)



@override_settings(MODULESTORE=TEST_DATA_XML_MODULESTORE)
class TestCoursesLoadTestCase_XmlModulestore(PageLoader):
    '''Check that all pages in test courses load properly'''

    def setUp(self):
        ActivateLoginTestCase.setUp(self)
        xmodule.modulestore.django._MODULESTORES = {}
        
    def test_toy_course_loads(self):
        module_store = XMLModuleStore(
                                      TEST_DATA_DIR,
                                      default_class='xmodule.hidden_module.HiddenDescriptor',
                                      course_dirs=['toy'],
                                      load_error_modules=True,
                                      )

        self.check_pages_load(module_store)

    def test_full_course_loads(self):
        module_store = XMLModuleStore(
                                      TEST_DATA_DIR,
                                      default_class='xmodule.hidden_module.HiddenDescriptor',
                                      course_dirs=['full'],
                                      load_error_modules=True,
                                      )
        self.check_pages_load(module_store)


@override_settings(MODULESTORE=TEST_DATA_MONGO_MODULESTORE)
class TestCoursesLoadTestCase_MongoModulestore(PageLoader):
    '''Check that all pages in test courses load properly'''

    def setUp(self):
        ActivateLoginTestCase.setUp(self)
        xmodule.modulestore.django._MODULESTORES = {}
<<<<<<< HEAD
        modulestore().collection.drop()
        
=======
#        xmodule.modulestore.django.modulestore().collection.drop()
#        store = xmodule.modulestore.django.modulestore()
        # is there a way to empty the store?

>>>>>>> fd20496a
    def test_toy_course_loads(self):
        module_store = modulestore()
        import_from_xml(module_store, TEST_DATA_DIR, ['toy'])
        self.check_pages_load(module_store)

    def test_full_course_loads(self):
        module_store = modulestore()
        import_from_xml(module_store, TEST_DATA_DIR, ['full'])
        self.check_pages_load(module_store)


@override_settings(MODULESTORE=TEST_DATA_XML_MODULESTORE)
class TestNavigation(PageLoader):
    """Check that navigation state is saved properly"""

    def setUp(self):
        xmodule.modulestore.django._MODULESTORES = {}

        # Assume courses are there
        self.full = modulestore().get_course("edX/full/6.002_Spring_2012")
        self.toy = modulestore().get_course("edX/toy/2012_Fall")

        # Create two accounts
        self.student = 'view@test.com'
        self.student2 = 'view2@test.com'
        self.password = 'foo'
        self.create_account('u1', self.student, self.password)
        self.create_account('u2', self.student2, self.password)
        self.activate_user(self.student)
        self.activate_user(self.student2)

    def test_accordion_state(self):
        """Make sure that the accordion remembers where you were properly"""
        self.login(self.student, self.password)
        self.enroll(self.toy)
        self.enroll(self.full)

        # First request should redirect to ToyVideos
        resp = self.client.get(reverse('courseware', kwargs={'course_id': self.toy.id}))

        # Don't use no-follow, because state should only be saved once we actually hit the section
        self.assertRedirects(resp, reverse(
            'courseware_section', kwargs={'course_id': self.toy.id,
                                          'chapter': 'Overview',
                                          'section': 'Toy_Videos'}))

        # Hitting the couseware tab again should redirect to the first chapter: 'Overview'
        resp = self.client.get(reverse('courseware', kwargs={'course_id': self.toy.id}))
        self.assertRedirectsNoFollow(resp, reverse('courseware_chapter',
                                                   kwargs={'course_id': self.toy.id, 'chapter': 'Overview'}))

        # Now we directly navigate to a section in a different chapter
        self.check_for_get_code(200, reverse('courseware_section',
                                             kwargs={'course_id': self.toy.id,
                                                     'chapter':'secret:magic', 'section':'toyvideo'}))

        # And now hitting the courseware tab should redirect to 'secret:magic'
        resp = self.client.get(reverse('courseware', kwargs={'course_id': self.toy.id}))
        self.assertRedirectsNoFollow(resp, reverse('courseware_chapter',
                                                   kwargs={'course_id': self.toy.id, 'chapter': 'secret:magic'}))


@override_settings(MODULESTORE=TEST_DATA_XML_MODULESTORE)
class TestViewAuth(PageLoader):
    """Check that view authentication works properly"""

    # NOTE: setUpClass() runs before override_settings takes effect, so
    # can't do imports there without manually hacking settings.

    def setUp(self):
        xmodule.modulestore.django._MODULESTORES = {}

        self.full = modulestore().get_course("edX/full/6.002_Spring_2012")
        self.toy = modulestore().get_course("edX/toy/2012_Fall")

        # Create two accounts
        self.student = 'view@test.com'
        self.instructor = 'view2@test.com'
        self.password = 'foo'
        self.create_account('u1', self.student, self.password)
        self.create_account('u2', self.instructor, self.password)
        self.activate_user(self.student)
        self.activate_user(self.instructor)

    def test_instructor_pages(self):
        """Make sure only instructors for the course or staff can load the instructor
        dashboard, the grade views, and student profile pages"""

        # First, try with an enrolled student
        self.login(self.student, self.password)
        # shouldn't work before enroll
        response = self.client.get(reverse('courseware', kwargs={'course_id': self.toy.id}))
        self.assertRedirectsNoFollow(response, reverse('about_course', args=[self.toy.id]))
        self.enroll(self.toy)
        self.enroll(self.full)
        # should work now -- redirect to first page
        response = self.client.get(reverse('courseware', kwargs={'course_id': self.toy.id}))
        self.assertRedirectsNoFollow(response, reverse('courseware_section', kwargs={'course_id': self.toy.id,
                                                                                     'chapter': 'Overview',
                                                                                     'section': 'Toy_Videos'}))

        def instructor_urls(course):
            "list of urls that only instructors/staff should be able to see"
            urls = [reverse(name, kwargs={'course_id': course.id}) for name in (
                'instructor_dashboard',
                'gradebook',
                'grade_summary',)]
            urls.append(reverse('student_progress', kwargs={'course_id': course.id,
                                                     'student_id': user(self.student).id}))
            return urls

        # shouldn't be able to get to the instructor pages
        for url in instructor_urls(self.toy) + instructor_urls(self.full):
            print 'checking for 404 on {0}'.format(url)
            self.check_for_get_code(404, url)

        # Make the instructor staff in the toy course
        group_name = _course_staff_group_name(self.toy.location)
        g = Group.objects.create(name=group_name)
        g.user_set.add(user(self.instructor))

        self.logout()
        self.login(self.instructor, self.password)

        # Now should be able to get to the toy course, but not the full course
        for url in instructor_urls(self.toy):
            print 'checking for 200 on {0}'.format(url)
            self.check_for_get_code(200, url)

        for url in instructor_urls(self.full):
            print 'checking for 404 on {0}'.format(url)
            self.check_for_get_code(404, url)


        # now also make the instructor staff
        u = user(self.instructor)
        u.is_staff = True
        u.save()

        # and now should be able to load both
        for url in instructor_urls(self.toy) + instructor_urls(self.full):
            print 'checking for 200 on {0}'.format(url)
            self.check_for_get_code(200, url)


    def run_wrapped(self, test):
        """
        test.py turns off start dates.  Enable them.
        Because settings is global, be careful not to mess it up for other tests
        (Can't use override_settings because we're only changing part of the
        MITX_FEATURES dict)
        """
        oldDSD = settings.MITX_FEATURES['DISABLE_START_DATES']

        try:
            settings.MITX_FEATURES['DISABLE_START_DATES'] = False
            test()
        finally:
            settings.MITX_FEATURES['DISABLE_START_DATES'] = oldDSD


    def test_dark_launch(self):
        """Make sure that before course start, students can't access course
        pages, but instructors can"""
        self.run_wrapped(self._do_test_dark_launch)

    def test_enrollment_period(self):
        """Check that enrollment periods work"""
        self.run_wrapped(self._do_test_enrollment_period)

    def test_beta_period(self):
        """Check that beta-test access works"""
        self.run_wrapped(self._do_test_beta_period)

    def _do_test_dark_launch(self):
        """Actually do the test, relying on settings to be right."""

        # Make courses start in the future
        tomorrow = time.time() + 24*3600
        self.toy.metadata['start'] = stringify_time(time.gmtime(tomorrow))
        self.full.metadata['start'] = stringify_time(time.gmtime(tomorrow))

        self.assertFalse(self.toy.has_started())
        self.assertFalse(self.full.has_started())
        self.assertFalse(settings.MITX_FEATURES['DISABLE_START_DATES'])

        def reverse_urls(names, course):
            """Reverse a list of course urls"""
            return [reverse(name, kwargs={'course_id': course.id}) for name in names]

        def dark_student_urls(course):
            """
            list of urls that students should be able to see only
            after launch, but staff should see before
            """
            urls = reverse_urls(['info', 'progress'], course)
            urls.extend([
                reverse('book', kwargs={'course_id': course.id, 'book_index': book.title})
                for book in course.textbooks
            ])
            return urls

        def light_student_urls(course):
            """
            list of urls that students should be able to see before
            launch.
            """
            urls = reverse_urls(['about_course'], course)
            urls.append(reverse('courses'))
            # Need separate test for change_enrollment, since it's a POST view
            #urls.append(reverse('change_enrollment'))

            return urls

        def instructor_urls(course):
            """list of urls that only instructors/staff should be able to see"""
            urls = reverse_urls(['instructor_dashboard','gradebook','grade_summary'],
                                course)
            return urls

        def check_non_staff(course):
            """Check that access is right for non-staff in course"""
            print '=== Checking non-staff access for {0}'.format(course.id)
            for url in instructor_urls(course) + dark_student_urls(course) + reverse_urls(['courseware'], course):
                print 'checking for 404 on {0}'.format(url)
                self.check_for_get_code(404, url)

            for url in light_student_urls(course):
                print 'checking for 200 on {0}'.format(url)
                self.check_for_get_code(200, url)

        def check_staff(course):
            """Check that access is right for staff in course"""
            print '=== Checking staff access for {0}'.format(course.id)
            for url in (instructor_urls(course) +
                        dark_student_urls(course) +
                        light_student_urls(course)):
                print 'checking for 200 on {0}'.format(url)
                self.check_for_get_code(200, url)

            # The student progress tab is not accessible to a student
            # before launch, so the instructor view-as-student feature should return a 404 as well.
            # TODO (vshnayder): If this is not the behavior we want, will need
            # to make access checking smarter and understand both the effective
            # user (the student), and the requesting user (the prof)
            url = reverse('student_progress', kwargs={'course_id': course.id,
                                                     'student_id': user(self.student).id})
            print 'checking for 404 on view-as-student: {0}'.format(url)
            self.check_for_get_code(404, url)

            # The courseware url should redirect, not 200
            url = reverse_urls(['courseware'], course)[0]
            self.check_for_get_code(302, url)


        # First, try with an enrolled student
        print '=== Testing student access....'
        self.login(self.student, self.password)
        self.enroll(self.toy)
        self.enroll(self.full)

        # shouldn't be able to get to anything except the light pages
        check_non_staff(self.toy)
        check_non_staff(self.full)

        print '=== Testing course instructor access....'
        # Make the instructor staff in the toy course
        group_name = _course_staff_group_name(self.toy.location)
        g = Group.objects.create(name=group_name)
        g.user_set.add(user(self.instructor))

        self.logout()
        self.login(self.instructor, self.password)
        # Enroll in the classes---can't see courseware otherwise.
        self.enroll(self.toy)
        self.enroll(self.full)

        # should now be able to get to everything for toy course
        check_non_staff(self.full)
        check_staff(self.toy)

        print '=== Testing staff access....'
        # now also make the instructor staff
        u = user(self.instructor)
        u.is_staff = True
        u.save()

        # and now should be able to load both
        check_staff(self.toy)
        check_staff(self.full)

    def _do_test_enrollment_period(self):
        """Actually do the test, relying on settings to be right."""

        # Make courses start in the future
        tomorrow = time.time() + 24 * 3600
        nextday = tomorrow + 24 * 3600
        yesterday = time.time() - 24 * 3600

        print "changing"
        # toy course's enrollment period hasn't started
        self.toy.enrollment_start = time.gmtime(tomorrow)
        self.toy.enrollment_end = time.gmtime(nextday)

        # full course's has
        self.full.enrollment_start = time.gmtime(yesterday)
        self.full.enrollment_end = time.gmtime(tomorrow)

        print "login"
        # First, try with an enrolled student
        print '=== Testing student access....'
        self.login(self.student, self.password)
        self.assertFalse(self.try_enroll(self.toy))
        self.assertTrue(self.try_enroll(self.full))

        print '=== Testing course instructor access....'
        # Make the instructor staff in the toy course
        group_name = _course_staff_group_name(self.toy.location)
        g = Group.objects.create(name=group_name)
        g.user_set.add(user(self.instructor))

        print "logout/login"
        self.logout()
        self.login(self.instructor, self.password)
        print "Instructor should be able to enroll in toy course"
        self.assertTrue(self.try_enroll(self.toy))

        print '=== Testing staff access....'
        # now make the instructor global staff, but not in the instructor group
        g.user_set.remove(user(self.instructor))
        u = user(self.instructor)
        u.is_staff = True
        u.save()

        # unenroll and try again
        self.unenroll(self.toy)
        self.assertTrue(self.try_enroll(self.toy))

    def _do_test_beta_period(self):
        """Actually test beta periods, relying on settings to be right."""

        # trust, but verify :)
        self.assertFalse(settings.MITX_FEATURES['DISABLE_START_DATES'])

        # Make courses start in the future
        tomorrow = time.time() + 24 * 3600
        nextday = tomorrow + 24 * 3600
        yesterday = time.time() - 24 * 3600

        # toy course's hasn't started
        self.toy.metadata['start'] = stringify_time(time.gmtime(tomorrow))
        self.assertFalse(self.toy.has_started())

        # but should be accessible for beta testers
        self.toy.metadata['days_early_for_beta'] = '2'

        # student user shouldn't see it
        student_user = user(self.student)
        self.assertFalse(has_access(student_user, self.toy, 'load'))

        # now add the student to the beta test group
        group_name = course_beta_test_group_name(self.toy.location)
        g = Group.objects.create(name=group_name)
        g.user_set.add(student_user)

        # now the student should see it
        self.assertTrue(has_access(student_user, self.toy, 'load'))



@override_settings(MODULESTORE=TEST_DATA_XML_MODULESTORE)
class TestCourseGrader(PageLoader):
    """Check that a course gets graded properly"""

    # NOTE: setUpClass() runs before override_settings takes effect, so
    # can't do imports there without manually hacking settings.

    def setUp(self):
        xmodule.modulestore.django._MODULESTORES = {}
        courses = modulestore().get_courses()

        def find_course(course_id):
            """Assumes the course is present"""
            return [c for c in courses if c.id==course_id][0]

        self.graded_course = find_course("edX/graded/2012_Fall")

        # create a test student
        self.student = 'view@test.com'
        self.password = 'foo'
        self.create_account('u1', self.student, self.password)
        self.activate_user(self.student)
        self.enroll(self.graded_course)

        self.student_user = user(self.student)

        self.factory = RequestFactory()

    def get_grade_summary(self):
        student_module_cache = StudentModuleCache.cache_for_descriptor_descendents(
            self.graded_course.id, self.student_user, self.graded_course)

        fake_request = self.factory.get(reverse('progress',
                                       kwargs={'course_id': self.graded_course.id}))

        return grades.grade(self.student_user, fake_request,
                            self.graded_course, student_module_cache)

    def get_homework_scores(self):
        return self.get_grade_summary()['totaled_scores']['Homework']

    def get_progress_summary(self):
        student_module_cache = StudentModuleCache.cache_for_descriptor_descendents(
            self.graded_course.id, self.student_user, self.graded_course)

        fake_request = self.factory.get(reverse('progress',
                                       kwargs={'course_id': self.graded_course.id}))

        progress_summary = grades.progress_summary(self.student_user, fake_request,
                                                   self.graded_course, student_module_cache)
        return progress_summary

    def check_grade_percent(self, percent):
        grade_summary = self.get_grade_summary()
        self.assertEqual(grade_summary['percent'], percent)

    def submit_question_answer(self, problem_url_name, responses):
        """
        The field names of a problem are hard to determine. This method only works
        for the problems used in the edX/graded course, which has fields named in the
        following form:
        input_i4x-edX-graded-problem-H1P3_2_1
        input_i4x-edX-graded-problem-H1P3_2_2
        """
        problem_location = "i4x://edX/graded/problem/{0}".format(problem_url_name)

        modx_url = reverse('modx_dispatch',
                            kwargs={
                                'course_id' : self.graded_course.id,
                                'location' : problem_location,
                                'dispatch' : 'problem_check', }
                          )

        resp = self.client.post(modx_url, {
            'input_i4x-edX-graded-problem-{0}_2_1'.format(problem_url_name): responses[0],
            'input_i4x-edX-graded-problem-{0}_2_2'.format(problem_url_name): responses[1],
            })
        print "modx_url" , modx_url, "responses" , responses
        print "resp" , resp

        return resp

    def problem_location(self, problem_url_name):
        return "i4x://edX/graded/problem/{0}".format(problem_url_name)

    def reset_question_answer(self, problem_url_name):
        problem_location = self.problem_location(problem_url_name)

        modx_url = reverse('modx_dispatch',
                            kwargs={
                                'course_id' : self.graded_course.id,
                                'location' : problem_location,
                                'dispatch' : 'problem_reset', }
                          )

        resp = self.client.post(modx_url)
        return resp

    def test_get_graded(self):
        #### Check that the grader shows we have 0% in the course
        self.check_grade_percent(0)

        #### Submit the answers to a few problems as ajax calls
        def earned_hw_scores():
            """Global scores, each Score is a Problem Set"""
            return [s.earned for s in self.get_homework_scores()]

        def score_for_hw(hw_url_name):
            hw_section = [section for section
                          in self.get_progress_summary()[0]['sections']
                          if section.get('url_name') == hw_url_name][0]
            return [s.earned for s in hw_section['scores']]

        # Only get half of the first problem correct
        self.submit_question_answer('H1P1', ['Correct', 'Incorrect'])
        self.check_grade_percent(0.06)
        self.assertEqual(earned_hw_scores(), [1.0, 0, 0]) # Order matters
        self.assertEqual(score_for_hw('Homework1'), [1.0, 0.0])

        # Get both parts of the first problem correct
        self.reset_question_answer('H1P1')
        self.submit_question_answer('H1P1', ['Correct', 'Correct'])
        self.check_grade_percent(0.13)
        self.assertEqual(earned_hw_scores(), [2.0, 0, 0])
        self.assertEqual(score_for_hw('Homework1'), [2.0, 0.0])

        # This problem is shown in an ABTest
        self.submit_question_answer('H1P2', ['Correct', 'Correct'])
        self.check_grade_percent(0.25)
        self.assertEqual(earned_hw_scores(), [4.0, 0.0, 0])
        self.assertEqual(score_for_hw('Homework1'), [2.0, 2.0])

        # This problem is hidden in an ABTest. Getting it correct doesn't change total grade
        self.submit_question_answer('H1P3', ['Correct', 'Correct'])
        self.check_grade_percent(0.25)
        self.assertEqual(score_for_hw('Homework1'), [2.0, 2.0])

        # On the second homework, we only answer half of the questions.
        # Then it will be dropped when homework three becomes the higher percent
        # This problem is also weighted to be 4 points (instead of default of 2)
        # If the problem was unweighted the percent would have been 0.38 so we
        # know it works.
        self.submit_question_answer('H2P1', ['Correct', 'Correct'])
        self.check_grade_percent(0.42)
        self.assertEqual(earned_hw_scores(), [4.0, 4.0, 0])

        # Third homework
        self.submit_question_answer('H3P1', ['Correct', 'Correct'])
        self.check_grade_percent(0.42) # Score didn't change
        self.assertEqual(earned_hw_scores(), [4.0, 4.0, 2.0])

        self.submit_question_answer('H3P2', ['Correct', 'Correct'])
        self.check_grade_percent(0.5) # Now homework2 dropped. Score changes
        self.assertEqual(earned_hw_scores(), [4.0, 4.0, 4.0])

        # Now we answer the final question (worth half of the grade)
        self.submit_question_answer('FinalQuestion', ['Correct', 'Correct'])
        self.check_grade_percent(1.0) # Hooray! We got 100%
<|MERGE_RESOLUTION|>--- conflicted
+++ resolved
@@ -253,7 +253,7 @@
         n = 0
         num_bad = 0
         all_ok = True
-<<<<<<< HEAD
+
         for descriptor in module_store.get_items(
                 Location(None, None, None, None, None)):
 
@@ -294,20 +294,6 @@
                                                'location': descriptor.location.url()}))
                 msg = str(resp.status_code)
 
-                if resp.status_code != 302:
-                    msg = "ERROR " + msg
-                    all_ok = False
-                    num_bad += 1
-=======
-        for descriptor in module_store.modules[course_id].itervalues():
-            n += 1
-            print "Checking ", descriptor.location.url()
-            #print descriptor.__class__, descriptor.location
-            resp = self.client.get(reverse('jump_to',
-                                   kwargs={'course_id': course_id,
-                                           'location': descriptor.location.url()}), follow=True)
-            # check status codes first
-            msg = str(resp.status_code)
             if resp.status_code != 200:
                 msg = "ERROR " + msg  + ": " + descriptor.location.url()
                 all_ok = False
@@ -328,7 +314,7 @@
                 msg = msg + descriptor.definition['data']['error_msg']
                 all_ok = False
                 num_bad += 1
->>>>>>> fd20496a
+
             print msg
             self.assertTrue(all_ok)  # fail fast
 
@@ -373,15 +359,8 @@
     def setUp(self):
         ActivateLoginTestCase.setUp(self)
         xmodule.modulestore.django._MODULESTORES = {}
-<<<<<<< HEAD
         modulestore().collection.drop()
         
-=======
-#        xmodule.modulestore.django.modulestore().collection.drop()
-#        store = xmodule.modulestore.django.modulestore()
-        # is there a way to empty the store?
-
->>>>>>> fd20496a
     def test_toy_course_loads(self):
         module_store = modulestore()
         import_from_xml(module_store, TEST_DATA_DIR, ['toy'])
