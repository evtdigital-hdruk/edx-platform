--- conflicted
+++ resolved
@@ -2,13 +2,7 @@
 metadata:
     display_name: Open Ended Response
     version: 1
-<<<<<<< HEAD
-=======
-    skip_spelling_checks: False
-    accept_file_upload: False
-    weight: ""
     markdown: ""
->>>>>>> 256a3677
 data: |
   <combinedopenended>
   	<rubric>
@@ -41,4 +35,5 @@
   	</task>
   </combinedopenended>
 
+
 children: []