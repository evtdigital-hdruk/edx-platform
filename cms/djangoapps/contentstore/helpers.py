--- conflicted
+++ resolved
@@ -364,11 +364,7 @@
         # serialization of a child block, in order. For blocks that don't support children, their XML content/nodes
         # could be anything (e.g. HTML, capa)
         node_without_children = etree.Element(node.tag, **node.attrib)
-<<<<<<< HEAD
         temp_xblock = xblock_class.parse_xml(node_without_children, runtime, keys)
-=======
-        temp_xblock = xblock_class.parse_xml(node_without_children, runtime, keys, id_generator)
->>>>>>> c42684ac
         child_nodes = list(node)
 
     # Restore the original id_generator
@@ -384,7 +380,6 @@
     new_xblock = store.update_item(temp_xblock, user_id, allow_not_found=True)
     parent_xblock.children.append(new_xblock.location)
     store.update_item(parent_xblock, user_id)
-<<<<<<< HEAD
 
     children_handled = False
     if hasattr(new_xblock, 'studio_post_paste'):
@@ -414,16 +409,6 @@
                 object_tags=object_tags,
             )
 
-=======
-    if isinstance(new_xblock, LibraryContentBlock):
-        # Special case handling for library content. If we need this for other blocks in the future, it can be made into
-        # an API, and we'd call new_block.studio_post_paste() instead of this code.
-        # In this case, we want to pull the children from the library and let library_tools assign their IDs.
-        new_xblock.tools.update_children(new_xblock, version=new_xblock.source_library_version)
-    else:
-        for child_node in child_nodes:
-            _import_xml_node_to_parent(child_node, new_xblock, store, user_id=user_id)
->>>>>>> c42684ac
     return new_xblock
 
 
